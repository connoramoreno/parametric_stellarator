--- conflicted
+++ resolved
@@ -412,91 +412,6 @@
                 **kwargs
             )
 
-<<<<<<< HEAD
-    def build_full_model(self, invessel_build, magnet_coils, source_mesh, logger):
-        """Use all of the input to make a complete stellarator model
-        with invessel components, magnets, and a source mesh
-        """
-
-        # In-Vessel Build
-        self.construct_invessel_build(
-            invessel_build['toroidal_angles'],
-            invessel_build['poloidal_angles'],
-            invessel_build['wall_s'],
-            invessel_build['radial_build'],
-            logger=logger,
-            **invessel_build
-        )
-
-        # Magnet Coils
-        self.construct_magnets(
-            magnet_coils['coils_file'],
-            magnet_coils['cross_section'],
-            magnet_coils['toroidal_extent'],
-            logger=logger,
-            **magnet_coils
-        )
-
-        # Source Mesh
-        self.construct_source_mesh(
-            source_mesh['mesh_size'],
-            source_mesh['toroidal_extent'],
-            logger=logger,
-            **source_mesh
-        )
-
-    def export_full_model(self, export_dir, invessel_build, 
-                          magnet_coils, source_mesh, dagmc_export):
-    
-        export_cad_to_dagmc = invessel_build.get('export_cad_to_dagmc', False)
-        dagmc_filename = invessel_build.get('dagmc_filename', 'dagmc')
-
-        self.export_invessel_build(
-            export_dir=export_dir,
-            export_cad_to_dagmc=export_cad_to_dagmc,
-            dagmc_filename=dagmc_filename
-        )
-        
-        self.export_magnets(
-            export_dir=export_dir,
-            **(filter_kwargs(magnet_coils,mc.export_allowed_kwargs))
-        )
-
-        self.export_source_mesh(
-            export_dir=export_dir,
-            **(filter_kwargs(source_mesh, sm.export_allowed_kwargs))
-        )
-        
-        # DAGMC export
-        self.export_dagmc(
-            export_dir=export_dir,
-            **dagmc_export
-        )
-
-    def export_NWL_model(self, export_dir, invessel_build,
-                         source_mesh, dagmc_export):
-        
-        export_cad_to_dagmc = invessel_build.get('export_cad_to_dagmc', False)
-        dagmc_filename = invessel_build.get('dagmc_filename', 'dagmc')
-
-        self.export_invessel_build(
-            export_dir=export_dir,
-            export_cad_to_dagmc=export_cad_to_dagmc,
-            dagmc_filename=dagmc_filename
-        )
-        
-        self.export_source_mesh(
-            export_dir=export_dir,
-            **(filter_kwargs(source_mesh, sm.export_allowed_kwargs))
-        )
-        
-        # DAGMC export
-        self.export_dagmc(
-            export_dir=export_dir,
-            **dagmc_export
-        )
-=======
->>>>>>> 348b8076
 
 def parse_args():
     """Parser for running as a script.
@@ -620,14 +535,6 @@
                 'prevent overwriting files.'
             )
             logger.error(e.args[0])
-<<<<<<< HEAD
-            raise e    
-
-def full_model_mode(args, all_data, stellarator, logger):
-    """Primary use case of parastell reads all the input and builds and exports
-    a full stellarator model."""
-    
-=======
             raise e
         
 
@@ -686,7 +593,11 @@
         export_dir=export_dir,
         **dagmc_export
     )
->>>>>>> 348b8076
+
+def full_model_mode(args, all_data, stellarator, logger):
+    """Primary use case of parastell reads all the input and builds and exports
+    a full stellarator model."""
+    
 
     stellarator.build_full_model(all_data['invessel_build'],
                                  all_data['magnet_coils'],
@@ -749,28 +660,10 @@
         logger=logger
     )
 
-<<<<<<< HEAD
     if args.nwl:
         NWL_mode(args, all_data, stellarator, logger)
     else:
         full_model_mode(args, all_data, stellarator, logger)
-=======
-    build_full_model(
-        stellarator,
-        all_data['invessel_build'],
-        all_data['magnet_coils'],
-        all_data['source_mesh']
-    )
-
-    export_full_model(
-        stellarator,
-        args.export_dir,
-        all_data['invesel_build'],
-        all_data['magnet_coils'],
-        all_data['source_mesh'],
-        all_data['dagmc_export']
-    )
->>>>>>> 348b8076
     
 
 if __name__ == "__main__":
